# Copyright (c) Facebook, Inc. and its affiliates.
# All rights reserved.
#
# This source code is licensed under the license found in the
# LICENSE file in the root directory of this source tree.
#
import random
from logging import getLogger

from PIL import ImageFilter
import numpy as np
import torchvision.datasets as datasets
import torchvision.transforms as transforms

logger = getLogger()


class MultiCropDatasetcifar10(datasets.CIFAR10):
    def __init__(
        self,
<<<<<<< HEAD
        data_path,
=======
        download,
>>>>>>> 8ad22a12
        size_crops,
        nmb_crops,
        min_scale_crops,
        max_scale_crops,
        size_dataset=-1,
        return_index=False,
    ):
<<<<<<< HEAD
        super(MultiCropDataset, self).__init__(data_path)
=======
        super(MultiCropDataset, self).__init__(download=download)
>>>>>>> 8ad22a12
        assert len(size_crops) == len(nmb_crops)
        assert len(min_scale_crops) == len(nmb_crops)
        assert len(max_scale_crops) == len(nmb_crops)
        if size_dataset >= 0:
            self.samples = self.samples[:size_dataset]
        self.return_index = return_index

        color_transform = [get_color_distortion(), PILRandomGaussianBlur()]
        mean = [0.485, 0.456, 0.406]
        std = [0.228, 0.224, 0.225]
        trans = []
        for i in range(len(size_crops)):
            randomresizedcrop = transforms.RandomResizedCrop(
                size_crops[i],
                scale=(min_scale_crops[i], max_scale_crops[i]),
            )
            trans.extend([transforms.Compose([
                randomresizedcrop,
                transforms.RandomHorizontalFlip(p=0.5),
                transforms.Compose(color_transform),
                transforms.ToTensor(),
                transforms.Normalize(mean=mean, std=std)])
            ] * nmb_crops[i])
        self.trans = trans

    def __getitem__(self, index):
        path, _ = self.samples[index]
        image = self.loader(path)
        multi_crops = list(map(lambda trans: trans(image), self.trans))
        if self.return_index:
            return index, multi_crops
        return multi_crops


class MultiCropDatasetcifat100(datasets.CIFAR100):
    def __init__(
        self,
<<<<<<< HEAD
        data_path,
=======
        download,
>>>>>>> 8ad22a12
        size_crops,
        nmb_crops,
        min_scale_crops,
        max_scale_crops,
        size_dataset=-1,
        return_index=False,
    ):
<<<<<<< HEAD
        super(MultiCropDataset, self).__init__(data_path)
=======
        super(MultiCropDataset, self).__init__(download=download)
>>>>>>> 8ad22a12
        assert len(size_crops) == len(nmb_crops)
        assert len(min_scale_crops) == len(nmb_crops)
        assert len(max_scale_crops) == len(nmb_crops)
        if size_dataset >= 0:
            self.samples = self.samples[:size_dataset]
        self.return_index = return_index

        color_transform = [get_color_distortion(), PILRandomGaussianBlur()]
        mean = [0.485, 0.456, 0.406]
        std = [0.228, 0.224, 0.225]
        trans = []
        for i in range(len(size_crops)):
            randomresizedcrop = transforms.RandomResizedCrop(
                size_crops[i],
                scale=(min_scale_crops[i], max_scale_crops[i]),
            )
            trans.extend([transforms.Compose([
                randomresizedcrop,
                transforms.RandomHorizontalFlip(p=0.5),
                transforms.Compose(color_transform),
                transforms.ToTensor(),
                transforms.Normalize(mean=mean, std=std)])
            ] * nmb_crops[i])
        self.trans = trans

    def __getitem__(self, index):
        path, _ = self.samples[index]
        image = self.loader(path)
        multi_crops = list(map(lambda trans: trans(image), self.trans))
        if self.return_index:
            return index, multi_crops
        return multi_crops


class MultiCropDatasetImageNet(datasets.ImageFolder):
<<<<<<< HEAD
    def __init__(
        self,
        data_path,
        size_crops,
        nmb_crops,
        min_scale_crops,
        max_scale_crops,
        size_dataset=-1,
        return_index=False,
    ):
        super(MultiCropDataset, self).__init__(data_path)
        assert len(size_crops) == len(nmb_crops)
        assert len(min_scale_crops) == len(nmb_crops)
        assert len(max_scale_crops) == len(nmb_crops)
        if size_dataset >= 0:
            self.samples = self.samples[:size_dataset]
        self.return_index = return_index

        color_transform = [get_color_distortion(), PILRandomGaussianBlur()]
        mean = [0.485, 0.456, 0.406]
        std = [0.228, 0.224, 0.225]
        trans = []
        for i in range(len(size_crops)):
            randomresizedcrop = transforms.RandomResizedCrop(
                size_crops[i],
                scale=(min_scale_crops[i], max_scale_crops[i]),
            )
            trans.extend([transforms.Compose([
                randomresizedcrop,
                transforms.RandomHorizontalFlip(p=0.5),
                transforms.Compose(color_transform),
                transforms.ToTensor(),
                transforms.Normalize(mean=mean, std=std)])
            ] * nmb_crops[i])
        self.trans = trans

    def __getitem__(self, index):
        path, _ = self.samples[index]
        image = self.loader(path)
        multi_crops = list(map(lambda trans: trans(image), self.trans))
        if self.return_index:
            return index, multi_crops
        return multi_crops
    
    
class MultiCropDataset(datasets.ImageFolder):
=======
>>>>>>> 8ad22a12
    def __init__(
        self,
        data_path,
        size_crops,
        nmb_crops,
        min_scale_crops,
        max_scale_crops,
        size_dataset=-1,
        return_index=False,
    ):
        super(MultiCropDataset, self).__init__(data_path)
        assert len(size_crops) == len(nmb_crops)
        assert len(min_scale_crops) == len(nmb_crops)
        assert len(max_scale_crops) == len(nmb_crops)
        if size_dataset >= 0:
            self.samples = self.samples[:size_dataset]
        self.return_index = return_index

        color_transform = [get_color_distortion(), PILRandomGaussianBlur()]
        mean = [0.485, 0.456, 0.406]
        std = [0.228, 0.224, 0.225]
        trans = []
        for i in range(len(size_crops)):
            randomresizedcrop = transforms.RandomResizedCrop(
                size_crops[i],
                scale=(min_scale_crops[i], max_scale_crops[i]),
            )
            trans.extend([transforms.Compose([
                randomresizedcrop,
                transforms.RandomHorizontalFlip(p=0.5),
                transforms.Compose(color_transform),
                transforms.ToTensor(),
                transforms.Normalize(mean=mean, std=std)])
            ] * nmb_crops[i])
        self.trans = trans

    def __getitem__(self, index):
        path, _ = self.samples[index]
        image = self.loader(path)
        multi_crops = list(map(lambda trans: trans(image), self.trans))
        if self.return_index:
            return index, multi_crops
        return multi_crops


class PILRandomGaussianBlur(object):
    """
    Apply Gaussian Blur to the PIL image. Take the radius and probability of
    application as the parameter.
    This transform was used in SimCLR - https://arxiv.org/abs/2002.05709
    """

    def __init__(self, p=0.5, radius_min=0.1, radius_max=2.):
        self.prob = p
        self.radius_min = radius_min
        self.radius_max = radius_max

    def __call__(self, img):
        do_it = np.random.rand() <= self.prob
        if not do_it:
            return img

        return img.filter(
            ImageFilter.GaussianBlur(
                radius=random.uniform(self.radius_min, self.radius_max)
            )
        )


def get_color_distortion(s=1.0):
    # s is the strength of color distortion.
    color_jitter = transforms.ColorJitter(0.8*s, 0.8*s, 0.8*s, 0.2*s)
    rnd_color_jitter = transforms.RandomApply([color_jitter], p=0.8)
    rnd_gray = transforms.RandomGrayscale(p=0.2)
    color_distort = transforms.Compose([rnd_color_jitter, rnd_gray])
    return color_distort<|MERGE_RESOLUTION|>--- conflicted
+++ resolved
@@ -18,77 +18,61 @@
 class MultiCropDatasetcifar10(datasets.CIFAR10):
     def __init__(
         self,
-<<<<<<< HEAD
-        data_path,
-=======
-        download,
->>>>>>> 8ad22a12
-        size_crops,
-        nmb_crops,
-        min_scale_crops,
-        max_scale_crops,
-        size_dataset=-1,
-        return_index=False,
-    ):
-<<<<<<< HEAD
-        super(MultiCropDataset, self).__init__(data_path)
-=======
-        super(MultiCropDataset, self).__init__(download=download)
->>>>>>> 8ad22a12
-        assert len(size_crops) == len(nmb_crops)
-        assert len(min_scale_crops) == len(nmb_crops)
-        assert len(max_scale_crops) == len(nmb_crops)
-        if size_dataset >= 0:
-            self.samples = self.samples[:size_dataset]
-        self.return_index = return_index
-
-        color_transform = [get_color_distortion(), PILRandomGaussianBlur()]
-        mean = [0.485, 0.456, 0.406]
-        std = [0.228, 0.224, 0.225]
-        trans = []
-        for i in range(len(size_crops)):
-            randomresizedcrop = transforms.RandomResizedCrop(
-                size_crops[i],
-                scale=(min_scale_crops[i], max_scale_crops[i]),
-            )
-            trans.extend([transforms.Compose([
-                randomresizedcrop,
-                transforms.RandomHorizontalFlip(p=0.5),
-                transforms.Compose(color_transform),
-                transforms.ToTensor(),
-                transforms.Normalize(mean=mean, std=std)])
-            ] * nmb_crops[i])
-        self.trans = trans
-
-    def __getitem__(self, index):
-        path, _ = self.samples[index]
-        image = self.loader(path)
-        multi_crops = list(map(lambda trans: trans(image), self.trans))
-        if self.return_index:
-            return index, multi_crops
-        return multi_crops
-
-
-class MultiCropDatasetcifat100(datasets.CIFAR100):
-    def __init__(
-        self,
-<<<<<<< HEAD
-        data_path,
-=======
-        download,
->>>>>>> 8ad22a12
-        size_crops,
-        nmb_crops,
-        min_scale_crops,
-        max_scale_crops,
-        size_dataset=-1,
-        return_index=False,
-    ):
-<<<<<<< HEAD
-        super(MultiCropDataset, self).__init__(data_path)
-=======
-        super(MultiCropDataset, self).__init__(download=download)
->>>>>>> 8ad22a12
+        data_path,
+        size_crops,
+        nmb_crops,
+        min_scale_crops,
+        max_scale_crops,
+        size_dataset=-1,
+        return_index=False,
+    ):
+        super(MultiCropDataset, self).__init__(data_path)
+        assert len(size_crops) == len(nmb_crops)
+        assert len(min_scale_crops) == len(nmb_crops)
+        assert len(max_scale_crops) == len(nmb_crops)
+        if size_dataset >= 0:
+            self.samples = self.samples[:size_dataset]
+        self.return_index = return_index
+
+        color_transform = [get_color_distortion(), PILRandomGaussianBlur()]
+        mean = [0.485, 0.456, 0.406]
+        std = [0.228, 0.224, 0.225]
+        trans = []
+        for i in range(len(size_crops)):
+            randomresizedcrop = transforms.RandomResizedCrop(
+                size_crops[i],
+                scale=(min_scale_crops[i], max_scale_crops[i]),
+            )
+            trans.extend([transforms.Compose([
+                randomresizedcrop,
+                transforms.RandomHorizontalFlip(p=0.5),
+                transforms.Compose(color_transform),
+                transforms.ToTensor(),
+                transforms.Normalize(mean=mean, std=std)])
+            ] * nmb_crops[i])
+        self.trans = trans
+
+    def __getitem__(self, index):
+        path, _ = self.samples[index]
+        image = self.loader(path)
+        multi_crops = list(map(lambda trans: trans(image), self.trans))
+        if self.return_index:
+            return index, multi_crops
+        return multi_crops
+
+
+class MultiCropDatasetcifar100(datasets.CIFAR100):
+    def __init__(
+        self,
+        data_path,
+        size_crops,
+        nmb_crops,
+        min_scale_crops,
+        max_scale_crops,
+        size_dataset=-1,
+        return_index=False,
+    ):
+        super(MultiCropDataset, self).__init__(data_path)
         assert len(size_crops) == len(nmb_crops)
         assert len(min_scale_crops) == len(nmb_crops)
         assert len(max_scale_crops) == len(nmb_crops)
@@ -124,7 +108,6 @@
 
 
 class MultiCropDatasetImageNet(datasets.ImageFolder):
-<<<<<<< HEAD
     def __init__(
         self,
         data_path,
@@ -171,8 +154,6 @@
     
     
 class MultiCropDataset(datasets.ImageFolder):
-=======
->>>>>>> 8ad22a12
     def __init__(
         self,
         data_path,
